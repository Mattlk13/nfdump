/*
 *  Copyright (c) 2009-2024, Peter Haag
 *  Copyright (c) 2004-2008, SWITCH - Teleinformatikdienste fuer Lehre und Forschung
 *  All rights reserved.
 *
 *  Redistribution and use in source and binary forms, with or without
 *  modification, are permitted provided that the following conditions are met:
 *
 *   * Redistributions of source code must retain the above copyright notice,
 *     this list of conditions and the following disclaimer.
 *   * Redistributions in binary form must reproduce the above copyright notice,
 *     this list of conditions and the following disclaimer in the documentation
 *     and/or other materials provided with the distribution.
 *   * Neither the name of the author nor the names of its contributors may be
 *     used to endorse or promote products derived from this software without
 *     specific prior written permission.
 *
 *  THIS SOFTWARE IS PROVIDED BY THE COPYRIGHT HOLDERS AND CONTRIBUTORS "AS IS"
 *  AND ANY EXPRESS OR IMPLIED WARRANTIES, INCLUDING, BUT NOT LIMITED TO, THE
 *  IMPLIED WARRANTIES OF MERCHANTABILITY AND FITNESS FOR A PARTICULAR PURPOSE
 *  ARE DISCLAIMED. IN NO EVENT SHALL THE COPYRIGHT OWNER OR CONTRIBUTORS BE
 *  LIABLE FOR ANY DIRECT, INDIRECT, INCIDENTAL, SPECIAL, EXEMPLARY, OR
 *  CONSEQUENTIAL DAMAGES (INCLUDING, BUT NOT LIMITED TO, PROCUREMENT OF
 *  SUBSTITUTE GOODS OR SERVICES; LOSS OF USE, DATA, OR PROFITS; OR BUSINESS
 *  INTERRUPTION) HOWEVER CAUSED AND ON ANY THEORY OF LIABILITY, WHETHER IN
 *  CONTRACT, STRICT LIABILITY, OR TORT (INCLUDING NEGLIGENCE OR OTHERWISE)
 *  ARISING IN ANY WAY OUT OF THE USE OF THIS SOFTWARE, EVEN IF ADVISED OF THE
 *  POSSIBILITY OF SUCH DAMAGE.
 *
 */

#include "nfdump.h"

#include <arpa/inet.h>
#include <ctype.h>
#include <errno.h>
#include <fcntl.h>
#include <netinet/in.h>
#include <signal.h>
#include <stdarg.h>
#include <stdbool.h>
#include <stdint.h>
#include <stdio.h>
#include <stdlib.h>
#include <string.h>
#include <sys/param.h>
#include <sys/resource.h>
#include <sys/socket.h>
#include <sys/stat.h>
#include <sys/types.h>
#include <time.h>
#include <unistd.h>

#include "barrier.h"
#include "conf/nfconf.h"
#include "config.h"
#include "exporter.h"
#include "filter/filter.h"
#include "flist.h"
#include "ifvrf.h"
#include "maxmind/maxmind.h"
#include "nbar.h"
#include "netflow_v5_v7.h"
#include "netflow_v9.h"
// #include "nfdump_1_6_x.h"
#include "nffile.h"
#include "nflowcache.h"
#include "nfnet.h"
#include "nfprof.h"
#include "nfstat.h"
#include "nfx.h"
#include "nfxV3.h"
#include "output.h"
#include "tor/tor.h"
#include "util.h"
#include "version.h"

extern char *FilterFilename;

#define MAXANONWORKERS 8

typedef struct dataHandle_s {
    dataBlock_t *dataBlock;
    char *ident;
    int recordCnt;
} dataHandle_t;

typedef struct prepareArgs_s {
    queue_t *prepareQueue;
    uint32_t processedBlocks;
    uint32_t skippedBlocks;
} prepareArgs_t;

typedef struct filterArgs_s {
    _Atomic int self;
    int numWorkers;
    void *engine;
    timeWindow_t *timeWindow;
    int hasGeoDB;
    queue_t *prepareQueue;
    queue_t *processQueue;
    _Atomic uint32_t processedRecords;
    _Atomic uint32_t passedRecords;
} filterArgs_t;

typedef struct filterStat_s {
    uint32_t processedRecords;
    uint32_t passedRecords;
} filterStat_t;

static uint64_t total_bytes = 0;
static uint32_t totalRecords = 0;
static uint32_t totalPassed = 0;
static uint32_t skippedBlocks = 0;
static uint64_t t_first_flow, t_last_flow;
<<<<<<< HEAD
=======
static _Atomic uint32_t abortProcessing = 0;
>>>>>>> 73a2d8a2

enum processType { FLOWSTAT = 1, ELEMENTSTAT, ELEMENTFLOWSTAT, SORTRECORDS, WRITEFILE, PRINTRECORD };

extern exporter_t **exporter_list;

/* Function Prototypes */
static void usage(char *name);

static int SetStat(char *str, int *element_stat, int *flow_stat);

static void PrintSummary(stat_record_t *stat_record, outputParams_t *outputParams);

static stat_record_t process_data(void *engine, int processMode, char *wfile, RecordPrinter_t print_record, timeWindow_t *timeWindow,
                                  uint64_t limitRecords, outputParams_t *outputParams, int compress);

/* Functions */

#include "nfdump_inline.c"
#include "nffile_inline.c"

static void usage(char *name) {
    printf(
        "usage %s [options] [\"filter\"]\n"
        "-h\t\tthis text you see right here\n"
        "-V\t\tPrint version and exit.\n"
        "-a\t\tAggregate netflow data.\n"
        "-A <expr>[/net]\tHow to aggregate: ',' sep list of tags see nfdump(1)\n"
        "\t\tor subnet aggregation: srcip4/24, srcip6/64.\n"
        "-b\t\tAggregate netflow records as bidirectional flows.\n"
        "-B\t\tAggregate netflow records as bidirectional flows - Guess direction.\n"
        "-C <file>\tRead optional config file.\n"
        "-r <file>\tread input from file\n"
        "-w <file>\twrite output to file\n"
        "-f\t\tread netflow filter from file\n"
        "-n\t\tDefine number of top N for stat or sorted output.\n"
        "-c\t\tLimit number of matching records\n"
        "-D <dns>\tUse nameserver <dns> for host lookup.\n"
        "-G <geoDB>\tUse this nfdump geoDB to lookup country/location.\n"
        "-H <torDB>\tUse nfdump torDB to lookup tor info.\n"
        "-N\t\tPrint plain numbers\n"
        "-s <expr>[/<order>]\tGenerate statistics for <expr> any valid record element.\n"
        "\t\tand ordered by <order>: packets, bytes, flows, bps pps and bpp.\n"
        "-q\t\tQuiet: Do not print the header and bottom stat lines.\n"
        "-i <ident>\tChange Ident to <ident> in file given by -r.\n"
        "-J <arg>\tModify file compression: lzo, bz2, lz4[:level], zstd[:level].\n"
        "-z=lzo\t\tLZO compress flows in output file.\n"
        "-z=bz2\t\tBZIP2 compress flows in output file.\n"
        "-z=lz4[:level]\tLZ4 compress flows in output file.\n"
        "-z=zstd[:level]\tZSTD compress flows in output file.\n"
        "-l <expr>\tSet limit on packets for line and packed output format.\n"
        "\t\tkey: 32 character string or 64 digit hex string starting with 0x.\n"
        "-L <expr>\tSet limit on bytes for line and packed output format.\n"
        "-I \t\tPrint netflow summary statistics info from file or range of files (-r, -R).\n"
        "-g \t\tPrint gnuplot stat line for each nfcapd file (-r, -R).\n"
        "-M <expr>\tRead input from multiple directories.\n"
        "\t\t/dir/dir1:dir2:dir3 Read the same files from '/dir/dir1' '/dir/dir2' and "
        "'/dir/dir3'.\n"
        "\t\trequests either -r filename or -R firstfile:lastfile without pathnames\n"
        "-m\t\tdeprecated\n"
        "-O <order> Sort order for aggregated flows - tstart, tend, flows, packets bps pps bbp "
        "etc.\n"
        "-R <expr>\tRead input from sequence of files.\n"
        "\t\t/any/dir  Read all files in that directory.\n"
        "\t\t/dir/file Read all files beginning with 'file'.\n"
        "\t\t/dir/file1:file2: Read all files from 'file1' to file2.\n"
        "-o <mode>\tUse <mode> to print out netflow records:\n"
        "\t\t raw      Raw record dump.\n"
        "\t\t line     Standard output line format.\n"
        "\t\t long     Standard output line format with additional fields.\n"
        "\t\t extended Even more information.\n"
        "\t\t csv      ',' separated, machine parseable output format.\n"
        "\t\t json     json output format.\n"
        "\t\t json-log json log output format (one json record per line).\n"
        "\t\t null     no flow records, only statistics output.\n"
        "\t\t\tmode may be extended by '6' for full IPv6 listing. e.g.long6, extended6.\n"
        "-E <file>\tPrint exporter and sampling info for collected flows.\n"
        "-v <file>\tverify netflow data file. Print version and blocks.\n"
        "-W <num>\tOptionally set the number of workers to compress flows\n"
        "-x <file>\tverify extension records in netflow data file.\n"
        "-X\t\tDump Filtertable and exit (debug option).\n"
        "-Z\t\tCheck filter syntax and exit.\n"
        "-t <time>\ttime window for filtering packets\n"
        "\t\tyyyy/MM/dd.hh:mm:ss[-yyyy/MM/dd.hh:mm:ss]\n",
        name);
} /* usage */

static void PrintSummary(stat_record_t *stat_record, outputParams_t *outputParams) {
    static double duration;
    uint64_t bps, pps, bpp;
    numStr byte_str, packet_str, bps_str, pps_str, bpp_str;

    bps = pps = bpp = 0;
    if (stat_record->lastseen) {
        duration = (stat_record->lastseen - stat_record->firstseen) / 1000.0;
    } else {
        // no flows to report
        duration = 0;
    }
    if (duration > 0 && stat_record->lastseen > 0) {
        bps = (stat_record->numbytes << 3) / duration;  // bits per second. ( >> 3 ) -> * 8 to convert octets into bits
        pps = stat_record->numpackets / duration;       // packets per second
        bpp = stat_record->numpackets ? stat_record->numbytes / stat_record->numpackets : 0;  // Bytes per Packet
    }
    if (outputParams->mode == MODE_CSV) {
        printf("Summary\n");
        printf("flows,bytes,packets,avg_bps,avg_pps,avg_bpp\n");
        printf("%llu,%llu,%llu,%llu,%llu,%llu\n", (long long unsigned)stat_record->numflows, (long long unsigned)stat_record->numbytes,
               (long long unsigned)stat_record->numpackets, (long long unsigned)bps, (long long unsigned)pps, (long long unsigned)bpp);
    } else {
        format_number(stat_record->numbytes, byte_str, outputParams->printPlain, VAR_LENGTH);
        format_number(stat_record->numpackets, packet_str, outputParams->printPlain, VAR_LENGTH);
        format_number(bps, bps_str, outputParams->printPlain, VAR_LENGTH);
        format_number(pps, pps_str, outputParams->printPlain, VAR_LENGTH);
        format_number(bpp, bpp_str, outputParams->printPlain, VAR_LENGTH);
        printf(
            "Summary: total flows: %llu, total bytes: %s, total packets: %s, avg bps: %s, avg pps: "
            "%s, avg bpp: %s\n",
            (unsigned long long)stat_record->numflows, byte_str, packet_str, bps_str, pps_str, bpp_str);
    }

}  // End of PrintSummary

static int SetStat(char *str, int *element_stat, int *flow_stat) {
    char *statType = strdup(str);
    char *optOrder = strchr(statType, '/');
    if (optOrder) {
        // orderBy given
        *optOrder++ = 0;
    }

    int ret = 0;
    if (strncasecmp(statType, "record", 6) == 0) {
        if (SetRecordStat(statType, optOrder)) {
            *flow_stat = 1;
            ret = 1;
        } else {
            LogError("Failed to parse record stat option: %s", str);
        }
    } else {
        if (SetElementStat(statType, optOrder)) {
            *element_stat = 1;
            ret = 1;
        }
    }

    free(statType);
    return ret;

}  // End of SetStat

__attribute__((noreturn)) static void *prepareThread(void *arg) {
    prepareArgs_t *prepareArgs = (prepareArgs_t *)arg;

    dbg_printf("prepareThread started\n");

    // dispatch args
    queue_t *prepareQueue = prepareArgs->prepareQueue;
    nffile_t *nffile = GetNextFile(NULL);

    dataHandle_t *dataHandle = NULL;
    int recordCnt = 0;
    int processedBlocks = 0;
    int skippedBlocks = 0;

    int done = nffile == NULL;
    while (!done) {
        if (dataHandle == NULL) dataHandle = calloc(1, sizeof(dataHandle_t));
        dataHandle->dataBlock = ReadBlock(nffile, NULL);

        // get next data block from file
        if (dataHandle->dataBlock == NULL) {
            // continue with next file
            if (GetNextFile(nffile) == NULL) {
                done = 1;
            } else {
                /*
                if (nffile_r->stat_record->firstseen < t_first_flow) t_first_flow = nffile_r->stat_record->firstseen;
                if (nffile_r->stat_record->lastseen > t_last_flow) t_last_flow = nffile_r->stat_record->lastseen;
                */
                dataHandle->ident = nffile->ident;
            }
            continue;
        }

        processedBlocks++;
        switch (dataHandle->dataBlock->type) {
            case DATA_BLOCK_TYPE_1:
                LogError("nfdump 1.5.x block type 1 no longer supported. Skip block");
                goto SKIP;
                break;
<<<<<<< HEAD
            case DATA_BLOCK_TYPE_2:
                // auto init old extension maps
                if (extension_map_list == NULL) {
                    extension_map_list = InitExtensionMaps(NEEDS_EXTENSION_LIST);
                }
=======
            case DATA_BLOCK_TYPE_2: {
                dataBlock_t *v3DataBlock = NewDataBlock();
                ConvertBlockType2(dataHandle->dataBlock, v3DataBlock);
                FreeDataBlock(dataHandle->dataBlock);
                dataHandle->dataBlock = v3DataBlock;
            } break;
>>>>>>> 73a2d8a2
            case DATA_BLOCK_TYPE_3:
                // processed blocks
                break;
            case DATA_BLOCK_TYPE_4:
                // silently skipped
                goto SKIP;
                break;
            default:
                LogError("Unknown block type %u. Skip block", dataHandle->dataBlock->type);
            SKIP:
                skippedBlocks++;
                continue;
        }

        dataHandle->recordCnt = recordCnt;
        queue_push(prepareQueue, (void *)dataHandle);
        recordCnt += dataHandle->dataBlock->NumRecords;
        dataHandle = NULL;
        done = abortProcessing;
#ifdef DEVEL
        if (abortProcessing) printf("prepareThread() abortProcessing\n");
#endif
    }  // while(!done)

    dbg_printf("prepareThread done. blocks processed: %u, skipped: %u\n", processedBlocks, skippedBlocks);
    queue_close(prepareQueue);
    CloseFile(nffile);

    prepareArgs->processedBlocks = processedBlocks;
    prepareArgs->skippedBlocks = skippedBlocks;
    dbg_printf("prepareThread exit\n");
    pthread_exit(NULL);

}  // End of prepareThread

__attribute__((noreturn)) static void *filterThread(void *arg) {
    filterArgs_t *filterArgs = (filterArgs_t *)arg;

#ifdef DEVEL
    uint32_t numBlocks = 0;
    uint32_t self = ++filterArgs->self;
    printf("Filter thread %i started\n", self);
#endif

    // dispatch vars
    queue_t *prepareQueue = filterArgs->prepareQueue;
    queue_t *processQueue = filterArgs->processQueue;
    void *engine = FilterCloneEngine(filterArgs->engine);
    int hasGeoDB = filterArgs->hasGeoDB;

    timeWindow_t *timeWindow = filterArgs->timeWindow;

    // time window of all matched flows
    uint64_t twin_msecFirst, twin_msecLast;
    twin_msecFirst = twin_msecLast = 0;
    if (timeWindow) {
        twin_msecFirst = timeWindow->first * 1000LL;
        if (timeWindow->last)
            twin_msecLast = timeWindow->last * 1000LL;
        else
            twin_msecLast = 0x7FFFFFFFFFFFFFFFLL;
    }

    recordHandle_t *recordHandle = calloc(1, sizeof(recordHandle_t));
    if (recordHandle == NULL) {
        LogError("malloc() error in %s line %d: %s\n", __FILE__, __LINE__, strerror(errno));
        exit(255);
    }

    // counters for this thread
    uint32_t processedRecords = 0;
    uint32_t passedRecords = 0;
    while (1) {
        // append data blocks
        dataHandle_t *dataHandle = queue_pop(prepareQueue);
        if (dataHandle == QUEUE_CLOSED)  // no more blocks
            break;

        // sequential record counter from input
        // set with new block
        uint32_t recordCounter = dataHandle->recordCnt;

        FilterSetParam(engine, dataHandle->ident, hasGeoDB);

        dataBlock_t *dataBlock = dataHandle->dataBlock;

#ifdef DEVEL
        numBlocks++;
        printf("Filter thread %i working on next Block: %u, records: %u\n", self, numBlocks, dataBlock->NumRecords);
#endif

        record_header_t *record_ptr = GetCursor(dataBlock);
        uint32_t sumSize = 0;
<<<<<<< HEAD
        record_header_t *record_ptr = GetCursor(dataBlock_r);
        dbg_printf("Block has %i records\n", dataBlock_r->NumRecords);
        for (int i = 0; i < dataBlock_r->NumRecords && !done; i++) {
            record_header_t *process_ptr = record_ptr;
            if ((sumSize + record_ptr->size) > dataBlock_r->size || (record_ptr->size < sizeof(record_header_t))) {
                if (sumSize == dataBlock_r->size) {
                    LogError("DataBlock count error");
                    LogError("DataBlock: count: %u, size: %u. Found: %u, size: %u", dataBlock_r->NumRecords, dataBlock_r->size, i, sumSize);
                    dataBlock_r->NumRecords = i;
                    break;
                }
                LogError("Corrupt data file. Inconsistent block size in %s line %d", __FILE__, __LINE__);
                LogError("DataBlock: count: %u, size: %u. Found: %u, size: %u", dataBlock_r->NumRecords, dataBlock_r->size, i, sumSize);
                exit(EXIT_FAILURE);
=======
        for (int i = 0; i < dataBlock->NumRecords; i++) {
            if ((sumSize + record_ptr->size) > dataBlock->size || (record_ptr->size < sizeof(record_header_t))) {
                LogError("Corrupt data file. Inconsistent block size in %s line %d\n", __FILE__, __LINE__);
                sumSize = 0;
                break;
>>>>>>> 73a2d8a2
            }
            sumSize += record_ptr->size;
            processedRecords++;
            recordCounter++;

            // work on our record
            switch (record_ptr->type) {
<<<<<<< HEAD
                case V3Record:
                case CommonRecordType: {
                    int match;
                    if (__builtin_expect(record_ptr->type == CommonRecordType, 0)) {
                        dbg_printf("Convert nfdump 1.6.x v2 record\n");
                        // ConvertRecordV2 also maps recordHandle
                        process_ptr = ConvertRecordV2(recordHandle, (common_record_t *)record_ptr, ++processed);
                        if (!process_ptr) goto NEXT;
                        match = 1;
                    } else {
                        match = MapRecordHandle(recordHandle, (recordHeaderV3_t *)process_ptr, ++processed);
                    }

=======
                case CommonRecordType:
                    printf("Need to convert record type: %u\n", CommonRecordType);
                    sumSize = 0;
                    break;
                case V3Record: {
                    recordHeaderV3_t *recordHeaderV3 = (recordHeaderV3_t *)record_ptr;
                    int match = MapRecordHandle(recordHandle, recordHeaderV3, recordCounter);
>>>>>>> 73a2d8a2
                    // Time based filter
                    // if no time filter is given, the result is always true
                    if (timeWindow && match) {
                        EXgenericFlow_t *genericFlow = (EXgenericFlow_t *)recordHandle->extensionList[EXgenericFlowID];
                        if (genericFlow) {
                            match = (genericFlow->msecFirst > twin_msecFirst && genericFlow->msecLast < twin_msecLast);
                        } else {
                            match = 0;
                        }
                    }

                    if (match) {
                        // filter netflow record with user supplied filter
                        match = FilterRecord(engine, recordHandle);
                    }
                    if (match) {  // record passed all filters
                        SetFlag(recordHeaderV3->flags, V3_FLAG_PASSED);
                        passedRecords++;
                    } else {
                        ClearFlag(recordHeaderV3->flags, V3_FLAG_PASSED);
                    }

                } break;
                case ExtensionMapType:
                case ExporterInfoRecordType:
                case ExporterStatRecordType:
                case SamplerRecordType:
                case NbarRecordType:
                    // Silently skip exporter/sampler records
                    break;

                default: {
                    LogError("Skip unknown record: %u type %i", recordCounter, record_ptr->type);
                }
            }

            // Advance pointer by number of bytes for netflow record
            record_ptr = (record_header_t *)((void *)record_ptr + record_ptr->size);
        }
        dbg_printf("Filter thread %i push next block: %u\n", self, numBlocks);
        if (sumSize) queue_push(processQueue, dataHandle);
    }

    // dbg_printf("FilterThread %d done. blocks: %u records: %u\n", self, numBlocks, recordCounter);
    queue_close(processQueue);
    dbg_printf("FilterThread %d exit.\n", self);

    filterArgs->processedRecords += processedRecords;
    filterArgs->passedRecords += passedRecords;
    pthread_exit(NULL);
}  // End of filterThread

static stat_record_t process_data(void *engine, int processMode, char *wfile, RecordPrinter_t print_record, timeWindow_t *timeWindow,
                                  uint64_t limitRecords, outputParams_t *outputParams, int compress) {
    stat_record_t stat_record = {0};
    stat_record.firstseen = 0x7fffffffffffffffLL;

    // launch prepareThread
    prepareArgs_t prepareArgs = {.prepareQueue = queue_init(8)};
    pthread_t tidPrepare;
    int err = pthread_create(&tidPrepare, NULL, prepareThread, (void *)&prepareArgs);
    if (err) {
        LogError("pthread_create() error in %s line %d: %s", __FILE__, __LINE__, strerror(errno));
        exit(255);
    }

    // check numWorkers depending on cores online
    uint32_t numWorkers = GetNumWorkers(0);
    filterArgs_t filterArgs = {
        .engine = engine,
        .numWorkers = numWorkers,
        .prepareQueue = prepareArgs.prepareQueue,
        .processQueue = queue_init(8),
        .timeWindow = timeWindow,
        .hasGeoDB = outputParams->hasGeoDB,
    };
    queue_producers(filterArgs.processQueue, numWorkers);

    pthread_t tidFilter[32];
    for (int i = 0; i < numWorkers; i++) {
        int err = pthread_create(&(tidFilter[i]), NULL, filterThread, (void *)&filterArgs);
        if (err) {
            LogError("pthread_create() error in %s line %d: %s", __FILE__, __LINE__, strerror(errno));
            exit(255);
        }
    }

    /*
        // preset time window of all processed flows to the stat record in first flow file
        t_first_flow = nffile_r->stat_record->firstseen;
        t_last_flow = nffile_r->stat_record->lastseen;
    */

    nffile_t *nffile_w = NULL;
    dataBlock_t *dataBlock_w = NULL;
    // prepare output file if requested
    if (wfile) {
        nffile_w = OpenNewFile(wfile, NULL, CREATOR_NFDUMP, compress, NOT_ENCRYPTED);
        if (!nffile_w) {
            stat_record.firstseen = 0;
            // XXX DisposeFile(nffile_r);
            return stat_record;
        }
        dataBlock_w = WriteBlock(nffile_w, NULL);
    }

    recordHandle_t *recordHandle = calloc(1, sizeof(recordHandle_t));

    // number of flows passed the filter
    dbg(uint32_t numBlocks = 0);
    int done = 0;
    while (!done) {
        dataHandle_t *dataHandle = queue_pop(filterArgs.processQueue);
        if (dataHandle == QUEUE_CLOSED) {  // no more blocks
            done = 1;
            continue;
        }

        dbg(numBlocks++);
        dataBlock_t *dataBlock = dataHandle->dataBlock;
        record_header_t *record_ptr = GetCursor(dataBlock);

        uint32_t recordCounter = dataHandle->recordCnt;

        // successfully read block
        total_bytes += dataBlock->size;

        dbg_printf("processData() Next block: %d, Records: %u\n", numBlocks, dataBlock->NumRecords);

        for (int i = 0; i < dataBlock->NumRecords && !abortProcessing; i++) {
            recordCounter++;
            // process records
            switch (record_ptr->type) {
                case V3Record: {
                    recordHeaderV3_t *recordHeaderV3 = (recordHeaderV3_t *)record_ptr;
                    // check if filter matched
                    if (TestFlag(recordHeaderV3->flags, V3_FLAG_PASSED) == 0) goto NEXT;

                    // clear filter flag after use
                    ClearFlag(recordHeaderV3->flags, V3_FLAG_PASSED);
                    totalRecords++;
                    MapRecordHandle(recordHandle, (recordHeaderV3_t *)record_ptr, recordCounter);
                    // check if we are done, if -c option was set
                    if (limitRecords) abortProcessing = totalRecords >= limitRecords;

                    UpdateStatRecord(&stat_record, recordHandle);

                    switch (processMode) {
                        case FLOWSTAT:
                            AddFlowCache(recordHandle);
                            break;
                        case ELEMENTSTAT:
                            AddElementStat(recordHandle);
                            break;
                        case ELEMENTFLOWSTAT:
                            AddFlowCache(recordHandle);
                            AddElementStat(recordHandle);
                            break;
                        case SORTRECORDS:
                            InsertFlow(recordHandle);
                            break;
                        case WRITEFILE:
                            dataBlock_w = AppendToBuffer(nffile_w, dataBlock_w, (void *)record_ptr, record_ptr->size);
                            break;
                        case PRINTRECORD:
                            print_record(stdout, recordHandle, outputParams->doTag);
                            break;
                    }

                } break;
                case ExtensionMapType:
                    printf("ExtensionMap no longer handled here!\n");
                    break;
                case ExporterInfoRecordType: {
                    int ret = AddExporterInfo((exporter_info_record_t *)record_ptr);
                    if (ret != 0) {
                        if (nffile_w) dataBlock_w = AppendToBuffer(nffile_w, dataBlock_w, (void *)record_ptr, record_ptr->size);
                    } else {
                        LogError("Failed to add Exporter Record\n");
                    }
                } break;
                case ExporterStatRecordType:
                    AddExporterStat((exporter_stats_record_t *)record_ptr);
                    break;
                case SamplerLegacyRecordType: {
                    if (AddSamplerLegacyRecord((samplerV0_record_t *)record_ptr) == 0) LogError("Failed to add legacy Sampler Record\n");
                } break;
                case SamplerRecordType: {
                    int ret = AddSamplerRecord((sampler_record_t *)record_ptr);
                    if (ret != 0) {
                        if (nffile_w) dataBlock_w = AppendToBuffer(nffile_w, dataBlock_w, (void *)record_ptr, record_ptr->size);
                    } else {
                        LogError("Failed to add Sampler Record\n");
                    }
                } break;
                case NbarRecordType: {
                    arrayRecordHeader_t *nbarRecord = (arrayRecordHeader_t *)record_ptr;
#ifdef DEVEL
                    printf("Found nbar record: %u elements\n", nbarRecord->numElements);
                    PrintNbarRecord(nbarRecord);
#endif
                    AddNbarRecord(nbarRecord);
                } break;
                case IfNameRecordType: {
                    arrayRecordHeader_t *arrayRecordHeader = (arrayRecordHeader_t *)record_ptr;
                    AddIfNameRecord(arrayRecordHeader);
                } break;

                case VrfNameRecordType: {
                    arrayRecordHeader_t *arrayRecordHeader = (arrayRecordHeader_t *)record_ptr;
                    AddVrfNameRecord(arrayRecordHeader);
                } break;
                case LegacyRecordType1:
                case LegacyRecordType2:
                case CommonRecordV0Type:
                    LogError("Skip lagecy record type: %d", record_ptr->type);
                    break;
                default: {
                    LogError("Skip unknown record type %i\n", record_ptr->type);
                }
            }
        NEXT:
            // Advance pointer by number of bytes for netflow record
            record_ptr = (record_header_t *)((void *)record_ptr + record_ptr->size);

        }  // for all records

        // free resources
        FreeDataBlock(dataHandle->dataBlock);
    }  // while

    dbg_printf("processData() done\n");

    // flush output file
    if (nffile_w) {
        // flush current buffer to disc
        FlushBlock(nffile_w, dataBlock_w);

        /* Copy stat info and close file */
        memcpy((void *)nffile_w->stat_record, (void *)&stat_record, sizeof(stat_record_t));
        CloseUpdateFile(nffile_w);
        DisposeFile(nffile_w);
    }

<<<<<<< HEAD
    free(recordHandle);
    FreeDataBlock(dataBlock_r);
    DisposeFile(nffile_r);
=======
    dbg_printf("processData() wait for prepare thread\n");
    if (pthread_join(tidPrepare, NULL)) {
        LogError("pthread_join() error in %s line %d: %s", __FILE__, __LINE__, strerror(errno));
    }

    dbg_printf("processData() wait for filter threads\n");
    for (int i = 0; i < numWorkers; i++) {
        if (pthread_join(tidFilter[i], NULL)) {
            LogError("pthread_join() error in %s line %d: %s", __FILE__, __LINE__, strerror(errno));
        }
        dbg_printf("processData() filter thread: %d\n", i);
    }

    totalPassed = filterArgs.passedRecords;
    skippedBlocks = prepareArgs.skippedBlocks;
>>>>>>> 73a2d8a2
    return stat_record;

}  // End of process_data

int main(int argc, char **argv) {
    struct stat stat_buff;
    stat_record_t sum_stat;
    outputParams_t *outputParams;
    RecordPrinter_t print_record;
    nfprof_t profile_data;
    char *wfile, *ffile, *filter, *tstring, *stat_type;
    char *print_format;
    char *print_order, *query_file, *configFile, *nameserver, *aggr_fmt;
    int ffd, element_stat, fdump;
    int flow_stat, aggregate, aggregate_mask, bidir;
    int print_stat, gnuplot_stat, syntax_only, compress, worker;
    int GuessDir, ModifyCompress;
    uint32_t limitRecords;
    char Ident[IDENTLEN];
    flist_t flist = {0};

#ifdef DEVEL
    long nprocs = sysconf(_SC_NPROCESSORS_ONLN);
    printf("CPUs online %ld\n", nprocs);
#endif
    wfile = ffile = filter = tstring = stat_type = NULL;
    fdump = aggregate = 0;
    aggregate_mask = 0;
    bidir = 0;
    syntax_only = 0;
    flow_stat = 0;
    print_stat = 0;
    gnuplot_stat = 0;
    element_stat = 0;
    limitRecords = 0;
    skippedBlocks = 0;
    compress = NOT_COMPRESSED;
    worker = 0;
    GuessDir = 0;
    nameserver = NULL;

    print_format = NULL;
    print_record = NULL;
    print_order = NULL;
    query_file = NULL;
    ModifyCompress = -1;
    aggr_fmt = NULL;

    configFile = NULL;
    char *geo_file = getenv("NFGEODB");
    char *tor_file = getenv("NFTORDB");

    outputParams = (outputParams_t *)calloc(1, sizeof(outputParams_t));
    if (!outputParams) {
        LogError("calloc() error in %s line %d: %s\n", __FILE__, __LINE__, strerror(errno));
        exit(EXIT_FAILURE);
    }
    outputParams->topN = -1;

    Ident[0] = '\0';
    int c;
    while ((c = getopt(argc, argv, "6aA:Bbc:C:D:E:G:s:gH:hn:i:jf:qyz::r:v:w:J:M:NImO:R:XZt:TVv:W:x:o:")) != EOF) {
        switch (c) {
            case 'h':
                usage(argv[0]);
                exit(EXIT_SUCCESS);
                break;
            case 'a':
                aggregate = 1;
                break;
            case 'A':
                CheckArgLen(optarg, 128);
                if (strlen(optarg) > 128) {
                    LogError("Aggregate mask format length error");
                    exit(EXIT_FAILURE);
                }
                if (aggregate_mask) {
                    LogError("Multiple aggregation masks not allowed");
                    exit(EXIT_FAILURE);
                }
                aggr_fmt = optarg;
                aggregate_mask = 1;
                break;
            case 'B':
                GuessDir = 1;
            case 'b':

                bidir = 1;
                // implies
                aggregate = 1;
                print_format = "biline";
                break;
            case 'C':
                CheckArgLen(optarg, MAXPATHLEN);
                if (strcmp(optarg, NOCONF) == 0) {
                    configFile = optarg;
                } else {
                    if (!CheckPath(optarg, S_IFREG)) exit(EXIT_FAILURE);
                    configFile = optarg;
                }
                break;
            case 'D':
                CheckArgLen(optarg, 64);
                nameserver = optarg;
                if (!SetNameserver(nameserver)) {
                    exit(EXIT_FAILURE);
                }
                break;
            case 'E': {
                CheckArgLen(optarg, MAXPATHLEN);
                if (!InitExporterList()) {
                    exit(EXIT_FAILURE);
                }
                flist.single_file = strdup(optarg);
                queue_t *fileList = SetupInputFileSequence(&flist);
                if (!fileList || !Init_nffile(1, fileList)) exit(EXIT_FAILURE);
                PrintExporters();
                exit(EXIT_SUCCESS);
            } break;
            case 'g':
                gnuplot_stat = 1;
                break;
            case 'G':
                CheckArgLen(optarg, MAXPATHLEN);
                if (strcmp(optarg, "none") != 0 && !CheckPath(optarg, S_IFREG)) exit(EXIT_FAILURE);
                geo_file = strdup(optarg);
                break;
            case 'H':
                CheckArgLen(optarg, MAXPATHLEN);
                if (strcmp(optarg, "none") != 0 && !CheckPath(optarg, S_IFREG)) exit(EXIT_FAILURE);
                tor_file = strdup(optarg);
                // outputParams->doTag = 1;
                break;
            case 'X':
                fdump = 1;
                break;
            case 'Z':
                syntax_only = 1;
                break;
            case 'q':
                outputParams->quiet = 1;
                break;
            case 'j':
                if (compress) {
                    LogError("Use one compression only: set -z=lzo, -z=lz4, -z=bz2 or z=zstd for valid compression formats");
                    exit(EXIT_FAILURE);
                }
                compress = BZ2_COMPRESSED;
                break;
            case 'y':
                if (compress) {
                    LogError("Use one compression only: set -z=lzo, -z=lz4, -z=bz2 or z=zstd for valid compression formats");
                    exit(EXIT_FAILURE);
                }
                compress = LZ4_COMPRESSED;
                break;
            case 'z':
                if (compress) {
                    LogError("Use one compression only: set -z=lzo, -z=lz4, -z=bz2 or z=zstd for valid compression formats");
                    exit(EXIT_FAILURE);
                }
                if (optarg == NULL) {
                    compress = LZO_COMPRESSED;
                } else {
                    compress = ParseCompression(optarg);
                }
                if (compress == -1) {
                    LogError("Usage for option -z: set -z=lzo, -z=lz4, -z=bz2 or z=zstd for valid compression formats");
                    exit(EXIT_FAILURE);
                }
                break;
            case 'c':
                CheckArgLen(optarg, 16);
                limitRecords = atoi(optarg);
                if (!limitRecords) {
                    LogError("Option -c needs a number > 0");
                    exit(EXIT_FAILURE);
                }
                break;
            case 's':
                CheckArgLen(optarg, 64);
                stat_type = optarg;
                if (!SetStat(stat_type, &element_stat, &flow_stat)) {
                    exit(EXIT_FAILURE);
                }
                break;
            case 'V': {
                printf("%s: %s\n", argv[0], versionString());
                exit(EXIT_SUCCESS);
            } break;
            case 'N':
                outputParams->printPlain = 1;
                break;
            case 'f':
                CheckArgLen(optarg, MAXPATHLEN);
                ffile = optarg;
                break;
            case 't':
                CheckArgLen(optarg, 32);
                tstring = optarg;
                break;
            case 'r':
                CheckArgLen(optarg, MAXPATHLEN);
                flist.single_file = strdup(optarg);
                break;
            case 'm':
                print_order = "tstart";
                Parse_PrintOrder(print_order);
                LogError("Option -m deprecated. Use '-O tstart' instead");
                break;
            case 'M':
                CheckArgLen(optarg, MAXPATHLEN);
                flist.multiple_dirs = strdup(optarg);
                break;
            case 'I':
                print_stat++;
                break;
            case 'o':  // output mode
                CheckArgLen(optarg, 512);
                print_format = optarg;
                // limit input chars
                break;
            case 'O': {  // stat order by
                CheckArgLen(optarg, 32);
                int ret;
                print_order = optarg;
                ret = Parse_PrintOrder(print_order);
                if (ret < 0) {
                    LogError("Unknown print order '%s'", print_order);
                    ListPrintOrder();
                    exit(EXIT_FAILURE);
                }
            } break;
            case 'R':
                CheckArgLen(optarg, MAXPATHLEN);
                if (!flist.multiple_files) {
                    flist.multiple_files = strdup(optarg);
                } else {
                    LogError("Multiple files option already set: %s", flist.multiple_files);
                }
                break;
            case 'w':
                CheckArgLen(optarg, MAXPATHLEN);
                wfile = optarg;
                break;
            case 'n':
                CheckArgLen(optarg, 16);
                outputParams->topN = atoi(optarg);
                if (outputParams->topN < 0) {
                    LogError("TopnN number %i out of range", outputParams->topN);
                    exit(EXIT_FAILURE);
                }
                break;
            case 'T':
                outputParams->doTag = 1;
                break;
            case 'i':
                CheckArgLen(optarg, IDENTLEN);
                strncpy(Ident, optarg, IDENTLEN);
                Ident[IDENTLEN - 1] = 0;
                if (strchr(Ident, ' ')) {
                    LogError("Ident must not contain spaces");
                    exit(EXIT_FAILURE);
                }
                break;
            case 'J':
                ModifyCompress = ParseCompression(optarg);
                if (ModifyCompress < 0) {
                    LogError("Expected -J <arg>, lzo, bz2, lz4[:level], zstd[:level]");
                    exit(EXIT_FAILURE);
                }
                break;
            case 'x': {
                CheckArgLen(optarg, MAXPATHLEN);
                InitExtensionMaps(NO_EXTENSION_LIST);
                flist.single_file = strdup(optarg);
                queue_t *fileList = SetupInputFileSequence(&flist);
                if (!fileList || !Init_nffile(1, fileList)) exit(EXIT_FAILURE);
                DumpExMaps();
                exit(EXIT_SUCCESS);
            } break;
            case 'v':
                CheckArgLen(optarg, MAXPATHLEN);
                query_file = optarg;
                if (!QueryFile(query_file, fdump))
                    exit(EXIT_FAILURE);
                else
                    exit(EXIT_SUCCESS);
                break;
            case 'W':
                CheckArgLen(optarg, 16);
                worker = atoi(optarg);
                if (worker < 0 || worker > MAXWORKERS) {
                    LogError("Number of working threads out of range 1..%d", MAXWORKERS);
                    exit(EXIT_FAILURE);
                }
                break;
            case '6':  // print long IPv6 addr
                Setv6Mode(1);
                break;
            default:
                usage(argv[0]);
                exit(EXIT_SUCCESS);
        }
    }

    if (argc - optind > 0) {
        filter = strdup(argv[optind++]);
        while (argc - optind > 0) {
            char *arg = argv[optind++];
            CheckArgLen(arg, 128);
            filter = (char *)realloc(filter, strlen(filter) + strlen(arg) + 2);
            if (!filter) {
                LogError("realloc() error in %s line %d: %s", __FILE__, __LINE__, strerror(errno));
                exit(EXIT_FAILURE);
            }
            strcat(filter, " ");
            strcat(filter, arg);
        }
    }

    if (!filter && ffile) {
        if (stat(ffile, &stat_buff)) {
            LogError("Can't stat filter file '%s': %s", ffile, strerror(errno));
            exit(EXIT_FAILURE);
        }
        filter = (char *)malloc(stat_buff.st_size + 1);
        if (!filter) {
            LogError("malloc() error in %s line %d: %s", __FILE__, __LINE__, strerror(errno));
            exit(EXIT_FAILURE);
        }
        ffd = open(ffile, O_RDONLY);
        if (ffd < 0) {
            LogError("Can't open filter file '%s': %s", ffile, strerror(errno));
            exit(EXIT_FAILURE);
        }
        ssize_t ret = read(ffd, (void *)filter, stat_buff.st_size);
        if (ret < 0) {
            LogError("Error reading filter file %s: %s", ffile, strerror(errno));
            close(ffd);
            exit(EXIT_FAILURE);
        }
        filter[stat_buff.st_size] = 0;
        close(ffd);

        FilterFilename = ffile;
    }

    // if no filter is given, set the default ip filter which passes through every flow
    if (!filter || strlen(filter) == 0) filter = "any";

    void *engine = CompileFilter(filter);
    if (!engine) exit(254);

    if (fdump) {
        DumpEngine(engine);
        exit(EXIT_SUCCESS);
    }

    if (syntax_only) exit(EXIT_SUCCESS);

    if (ConfOpen(configFile, "nfdump") < 0) exit(EXIT_FAILURE);

    if (outputParams->topN < 0) {
        if (flow_stat || element_stat) {
            outputParams->topN = 10;
        } else {
            outputParams->topN = 0;
        }
    }
    if (wfile) outputParams->quiet = 1;

    if ((element_stat && !flow_stat) && aggregate_mask) {
        LogError("Warning: Aggregation ignored for element statistics\n");
        aggregate_mask = 0;
    }

    if (!flow_stat && aggregate_mask) {
        aggregate = 1;
    }

    if (tstring) {
        flist.timeWindow = ScanTimeFrame(tstring);
        if (!flist.timeWindow) exit(EXIT_FAILURE);
    }

    if (flist.multiple_dirs == NULL && flist.single_file == NULL && flist.multiple_files == NULL) {
        usage(argv[0]);
        exit(EXIT_SUCCESS);
    }

    queue_t *fileList = SetupInputFileSequence(&flist);
    if (!fileList || !Init_nffile(worker, fileList)) exit(EXIT_FAILURE);

    // Modify compression
    if (ModifyCompress >= 0) {
        if (!flist.single_file && !flist.multiple_files) {
            LogError("Expected -r <file> or -R <dir> to change compression\n");
            exit(EXIT_FAILURE);
        }
        ModifyCompressFile(ModifyCompress);
        exit(EXIT_SUCCESS);
    }

    // Change Ident only
    if (flist.single_file && strlen(Ident) > 0) {
        ChangeIdent(flist.single_file, Ident);
        exit(EXIT_SUCCESS);
    }

    if (print_stat) {
        nffile_t *nffile;
        if (!flist.single_file && !flist.multiple_files && !flist.multiple_dirs) {
            LogError("Expect data file(s).\n");
            exit(EXIT_FAILURE);
        }

        memset((void *)&sum_stat, 0, sizeof(stat_record_t));
        sum_stat.firstseen = 0x7fffffffffffffff;
        nffile = GetNextFile(NULL);
        if (!nffile) {
            LogError("Error open file: %s\n", strerror(errno));
            exit(250);
        }
        char *ident = NULL;
        if (nffile->ident) {
            ident = strdup(nffile->ident);
        }
        while (nffile != NULL) {
            SumStatRecords(&sum_stat, nffile->stat_record);
            nffile = GetNextFile(nffile);
        }
        PrintStat(&sum_stat, ident);
        free(ident);
        exit(EXIT_SUCCESS);
    }

    if (geo_file == NULL) {
        geo_file = ConfGetString("geodb.path");
    }
    if (geo_file && strcmp(geo_file, "none") == 0) {
        geo_file = NULL;
    }
    if (geo_file) {
        if (!CheckPath(geo_file, S_IFREG) || !LoadMaxMind(geo_file)) {
            LogError("Error reading geo location DB file %s", geo_file);
            exit(EXIT_FAILURE);
        }
        outputParams->hasGeoDB = true;
    }

    if (tor_file == NULL) {
        tor_file = ConfGetString("tordb.path");
    }
    if (tor_file && strcmp(tor_file, "none") == 0) {
        tor_file = NULL;
    }
    if (tor_file) {
        if (!CheckPath(tor_file, S_IFREG) || !LoadTorTree(tor_file)) {
            LogError("Error reading tor info DB file %s", tor_file);
            exit(EXIT_FAILURE);
        }
        outputParams->hasTorDB = true;
    }
    if ((aggregate || flow_stat || print_order) && !Init_FlowCache(outputParams->hasGeoDB)) exit(250);

    if (aggregate && (flow_stat || element_stat)) {
        aggregate = 0;
        LogError("Command line switch -s overwrites -a\n");
    }

    if (bidir && !SetBidirAggregation()) {
        exit(EXIT_FAILURE);
    }

    if (aggr_fmt) {
        // custom aggregation mask overwrites any output format
        print_format = ParseAggregateMask(aggr_fmt);
        if (!print_format) {
            ListAggregationHelp();
            exit(EXIT_FAILURE);
        }
    }
    if (element_stat && !Init_StatTable(outputParams->hasGeoDB)) exit(250);

    if (gnuplot_stat) {
        nffile_t *nffile;
        if (!flist.single_file && !flist.multiple_files && !flist.multiple_dirs) {
            LogError("Expect data file(s).\n");
            exit(EXIT_FAILURE);
        }

        nffile = GetNextFile(NULL);
        if (!nffile) {
            LogError("Error open file: %s\n", strerror(errno));
            exit(250);
        }
        printf("# yyyy-mm-dd HH:MM:SS,flows,packets,bytes\n");
        while (nffile != NULL) {
            PrintGNUplotSumStat(nffile);
            nffile = GetNextFile(nffile);
        }
        exit(EXIT_SUCCESS);
    }

    print_record = SetupOutputMode(print_format, outputParams);

    if (!print_record) {
        LogError("Unknown output mode '%s'\n", print_format);
        PrintOutputHelp();
        exit(EXIT_FAILURE);
    }

    if (print_order && flow_stat) {
        printf("-s record and -O (-m) are mutually exclusive options\n");
        exit(EXIT_FAILURE);
    }

    if (!(flow_stat || element_stat)) {
        PrintProlog(outputParams);
    }

    int processMode = PRINTRECORD;
    if (aggregate || flow_stat) {
        processMode = FLOWSTAT;
        if (element_stat) processMode = ELEMENTFLOWSTAT;
    } else if (element_stat) {
        processMode = ELEMENTSTAT;
    } else if (print_order != NULL) {
        processMode = SORTRECORDS;
    } else if (wfile) {
        processMode = WRITEFILE;
    }

    nfprof_start(&profile_data);
    sum_stat = process_data(engine, processMode, wfile, print_record, flist.timeWindow, limitRecords, outputParams, compress);
    nfprof_end(&profile_data, totalRecords);

    if (totalPassed == 0) {
        printf("No matching flows\n");
    }

    if (aggregate || print_order) {
        if (wfile) {
            nffile_t *nffile = OpenNewFile(wfile, NULL, CREATOR_NFDUMP, compress, NOT_ENCRYPTED);
            if (!nffile) exit(EXIT_FAILURE);
            if (ExportFlowTable(nffile, aggregate, bidir, GuessDir)) {
                CloseUpdateFile(nffile);
            } else {
                CloseFile(nffile);
                unlink(wfile);
            }
            DisposeFile(nffile);
        } else {
            PrintFlowTable(print_record, outputParams, GuessDir);
        }
    }

    if (flow_stat) {
        PrintFlowStat(print_record, outputParams);
    }

    if (element_stat) {
        PrintElementStat(&sum_stat, outputParams, print_record);
    }

    PrintEpilog(outputParams);

    if (!outputParams->quiet) {
        switch (outputParams->mode) {
            case MODE_PLAIN:
                PrintSummary(&sum_stat, outputParams);
                if (t_last_flow == 0) {
                    printf("Time window: <unknown>\n");
                } else {
                    t_first_flow /= 1000LL;
                    t_last_flow /= 1000LL;
                    if (flist.timeWindow) {
                        if (flist.timeWindow->first && (flist.timeWindow->first > t_first_flow)) t_first_flow = flist.timeWindow->first;
                        if (flist.timeWindow->last && (flist.timeWindow->last < t_last_flow)) t_last_flow = flist.timeWindow->last;
                    }
                    printf("Time window: %s\n", TimeString(t_first_flow, t_last_flow));
                }
                printf("Total records processed: %u, passed: %u, Blocks skipped: %u, Bytes read: %llu\n", totalRecords, totalPassed, skippedBlocks,
                       (unsigned long long)total_bytes);
                nfprof_print(&profile_data, stdout);
                break;
            case MODE_CSV:
                PrintSummary(&sum_stat, outputParams);
                break;
            case MODE_JSON:
                break;
            case MODE_JSON_LOG:
                break;
        }

    }  // else - no output

#ifdef DEVEL
    DumpNbarList();
#endif

    Dispose_FlowTable();
    Dispose_StatTable();

    return 0;
}<|MERGE_RESOLUTION|>--- conflicted
+++ resolved
@@ -36,7 +36,6 @@
 #include <errno.h>
 #include <fcntl.h>
 #include <netinet/in.h>
-#include <signal.h>
 #include <stdarg.h>
 #include <stdbool.h>
 #include <stdint.h>
@@ -62,7 +61,7 @@
 #include "nbar.h"
 #include "netflow_v5_v7.h"
 #include "netflow_v9.h"
-// #include "nfdump_1_6_x.h"
+#include "nfdump_1_6_x.h"
 #include "nffile.h"
 #include "nflowcache.h"
 #include "nfnet.h"
@@ -112,11 +111,8 @@
 static uint32_t totalRecords = 0;
 static uint32_t totalPassed = 0;
 static uint32_t skippedBlocks = 0;
-static uint64_t t_first_flow, t_last_flow;
-<<<<<<< HEAD
-=======
+static uint64_t t_first_flow = 0, t_last_flow = 0;
 static _Atomic uint32_t abortProcessing = 0;
->>>>>>> 73a2d8a2
 
 enum processType { FLOWSTAT = 1, ELEMENTSTAT, ELEMENTFLOWSTAT, SORTRECORDS, WRITEFILE, PRINTRECORD };
 
@@ -161,7 +157,8 @@
         "\t\tand ordered by <order>: packets, bytes, flows, bps pps and bpp.\n"
         "-q\t\tQuiet: Do not print the header and bottom stat lines.\n"
         "-i <ident>\tChange Ident to <ident> in file given by -r.\n"
-        "-J <arg>\tModify file compression: lzo, bz2, lz4[:level], zstd[:level].\n"
+        "-J <num>\tModify file compression: 0: uncompressed - 1: LZO - 2: BZ2 - 3: LZ4 - 4: ZSTD"
+        "compressed.\n"
         "-z=lzo\t\tLZO compress flows in output file.\n"
         "-z=bz2\t\tBZIP2 compress flows in output file.\n"
         "-z=lz4[:level]\tLZ4 compress flows in output file.\n"
@@ -259,6 +256,8 @@
         if (SetElementStat(statType, optOrder)) {
             *element_stat = 1;
             ret = 1;
+        } else {
+            LogError("Failed to parse element stat option: %s", str);
         }
     }
 
@@ -275,6 +274,13 @@
     // dispatch args
     queue_t *prepareQueue = prepareArgs->prepareQueue;
     nffile_t *nffile = GetNextFile(NULL);
+    if (nffile == NULL) {
+        queue_close(prepareQueue);
+        dbg_printf("prepareThread exit\n");
+        pthread_exit(NULL);
+    }
+    t_first_flow = nffile->stat_record->firstseen;
+    t_last_flow = nffile->stat_record->lastseen;
 
     dataHandle_t *dataHandle = NULL;
     int recordCnt = 0;
@@ -292,10 +298,8 @@
             if (GetNextFile(nffile) == NULL) {
                 done = 1;
             } else {
-                /*
-                if (nffile_r->stat_record->firstseen < t_first_flow) t_first_flow = nffile_r->stat_record->firstseen;
-                if (nffile_r->stat_record->lastseen > t_last_flow) t_last_flow = nffile_r->stat_record->lastseen;
-                */
+                if (nffile->stat_record->firstseen < t_first_flow) t_first_flow = nffile->stat_record->firstseen;
+                if (nffile->stat_record->lastseen > t_last_flow) t_last_flow = nffile->stat_record->lastseen;
                 dataHandle->ident = nffile->ident;
             }
             continue;
@@ -307,20 +311,12 @@
                 LogError("nfdump 1.5.x block type 1 no longer supported. Skip block");
                 goto SKIP;
                 break;
-<<<<<<< HEAD
-            case DATA_BLOCK_TYPE_2:
-                // auto init old extension maps
-                if (extension_map_list == NULL) {
-                    extension_map_list = InitExtensionMaps(NEEDS_EXTENSION_LIST);
-                }
-=======
             case DATA_BLOCK_TYPE_2: {
                 dataBlock_t *v3DataBlock = NewDataBlock();
                 ConvertBlockType2(dataHandle->dataBlock, v3DataBlock);
                 FreeDataBlock(dataHandle->dataBlock);
                 dataHandle->dataBlock = v3DataBlock;
             } break;
->>>>>>> 73a2d8a2
             case DATA_BLOCK_TYPE_3:
                 // processed blocks
                 break;
@@ -414,28 +410,18 @@
 
         record_header_t *record_ptr = GetCursor(dataBlock);
         uint32_t sumSize = 0;
-<<<<<<< HEAD
-        record_header_t *record_ptr = GetCursor(dataBlock_r);
-        dbg_printf("Block has %i records\n", dataBlock_r->NumRecords);
-        for (int i = 0; i < dataBlock_r->NumRecords && !done; i++) {
-            record_header_t *process_ptr = record_ptr;
-            if ((sumSize + record_ptr->size) > dataBlock_r->size || (record_ptr->size < sizeof(record_header_t))) {
-                if (sumSize == dataBlock_r->size) {
-                    LogError("DataBlock count error");
-                    LogError("DataBlock: count: %u, size: %u. Found: %u, size: %u", dataBlock_r->NumRecords, dataBlock_r->size, i, sumSize);
-                    dataBlock_r->NumRecords = i;
-                    break;
-                }
-                LogError("Corrupt data file. Inconsistent block size in %s line %d", __FILE__, __LINE__);
-                LogError("DataBlock: count: %u, size: %u. Found: %u, size: %u", dataBlock_r->NumRecords, dataBlock_r->size, i, sumSize);
-                exit(EXIT_FAILURE);
-=======
         for (int i = 0; i < dataBlock->NumRecords; i++) {
             if ((sumSize + record_ptr->size) > dataBlock->size || (record_ptr->size < sizeof(record_header_t))) {
+                if (sumSize == dataBlock->size) {
+                    LogError("DataBlock count error");
+                    LogError("DataBlock: count: %u, size: %u. Found: %u, size: %u", dataBlock->NumRecords, dataBlock->size, i, sumSize);
+                    dataBlock->NumRecords = i;
+                    break;
+                }
                 LogError("Corrupt data file. Inconsistent block size in %s line %d\n", __FILE__, __LINE__);
+                LogError("DataBlock: count: %u, size: %u. Found: %u, size: %u", dataBlock->NumRecords, dataBlock->size, i, sumSize);
                 sumSize = 0;
                 break;
->>>>>>> 73a2d8a2
             }
             sumSize += record_ptr->size;
             processedRecords++;
@@ -443,21 +429,6 @@
 
             // work on our record
             switch (record_ptr->type) {
-<<<<<<< HEAD
-                case V3Record:
-                case CommonRecordType: {
-                    int match;
-                    if (__builtin_expect(record_ptr->type == CommonRecordType, 0)) {
-                        dbg_printf("Convert nfdump 1.6.x v2 record\n");
-                        // ConvertRecordV2 also maps recordHandle
-                        process_ptr = ConvertRecordV2(recordHandle, (common_record_t *)record_ptr, ++processed);
-                        if (!process_ptr) goto NEXT;
-                        match = 1;
-                    } else {
-                        match = MapRecordHandle(recordHandle, (recordHeaderV3_t *)process_ptr, ++processed);
-                    }
-
-=======
                 case CommonRecordType:
                     printf("Need to convert record type: %u\n", CommonRecordType);
                     sumSize = 0;
@@ -465,7 +436,6 @@
                 case V3Record: {
                     recordHeaderV3_t *recordHeaderV3 = (recordHeaderV3_t *)record_ptr;
                     int match = MapRecordHandle(recordHandle, recordHeaderV3, recordCounter);
->>>>>>> 73a2d8a2
                     // Time based filter
                     // if no time filter is given, the result is always true
                     if (timeWindow && match) {
@@ -552,12 +522,6 @@
             exit(255);
         }
     }
-
-    /*
-        // preset time window of all processed flows to the stat record in first flow file
-        t_first_flow = nffile_r->stat_record->firstseen;
-        t_last_flow = nffile_r->stat_record->lastseen;
-    */
 
     nffile_t *nffile_w = NULL;
     dataBlock_t *dataBlock_w = NULL;
@@ -710,11 +674,6 @@
         DisposeFile(nffile_w);
     }
 
-<<<<<<< HEAD
-    free(recordHandle);
-    FreeDataBlock(dataBlock_r);
-    DisposeFile(nffile_r);
-=======
     dbg_printf("processData() wait for prepare thread\n");
     if (pthread_join(tidPrepare, NULL)) {
         LogError("pthread_join() error in %s line %d: %s", __FILE__, __LINE__, strerror(errno));
@@ -730,7 +689,6 @@
 
     totalPassed = filterArgs.passedRecords;
     skippedBlocks = prepareArgs.skippedBlocks;
->>>>>>> 73a2d8a2
     return stat_record;
 
 }  // End of process_data
@@ -914,6 +872,7 @@
                 CheckArgLen(optarg, 64);
                 stat_type = optarg;
                 if (!SetStat(stat_type, &element_stat, &flow_stat)) {
+                    ListStatTypes();
                     exit(EXIT_FAILURE);
                 }
                 break;
@@ -999,7 +958,7 @@
             case 'J':
                 ModifyCompress = ParseCompression(optarg);
                 if (ModifyCompress < 0) {
-                    LogError("Expected -J <arg>, lzo, bz2, lz4[:level], zstd[:level]");
+                    LogError("Expected -J <arg>, 0 for uncompressed, 1, LZO, 2, BZ2, 3, LZ4");
                     exit(EXIT_FAILURE);
                 }
                 break;
@@ -1210,7 +1169,6 @@
         // custom aggregation mask overwrites any output format
         print_format = ParseAggregateMask(aggr_fmt);
         if (!print_format) {
-            ListAggregationHelp();
             exit(EXIT_FAILURE);
         }
     }
