--- conflicted
+++ resolved
@@ -18,11 +18,7 @@
 compat = compat_1_6_x/nfx.h compat_1_6_x/nfx.c
 
 nfdump_SOURCES = nfdump.c spin_lock.h \
-<<<<<<< HEAD
-	$(exporter) $(nbar) $(ifvrf) $(nfstat) $(nflowcache) $(nfprof) $(sort)
-=======
 	$(exporter) $(nbar) $(ifvrf) $(nfstat) $(nflowcache) $(nfprof) $(sort) $(compat)
->>>>>>> bc08a0a0
 nfdump_LDADD = ../output/liboutput.a  ../lib/libnfdump.la ../maxmind/libmaxmind.a
 
 CLEANFILES = *.gch